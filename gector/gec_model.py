--- conflicted
+++ resolved
@@ -42,11 +42,7 @@
         Args:
             vocab_path (`str`):
                 Path to vocabulary directory.
-<<<<<<< HEAD
             model_paths (`Union[str, List[str]]`):
-=======
-            model_paths (`List[str]`):
->>>>>>> f3c29968
                 List of model paths.
             weights (`int`, *Optional*, defaults to None):
                 Weights of each model. Only relevant if `is_ensemble is True`.
@@ -64,12 +60,9 @@
                 Max iterations to run during inference.
             special_tokens_fix (`bool`, defaults to True):
                Whether to fix problem with [CLS], [SEP] tokens tokenization.
-<<<<<<< HEAD
-=======
             is_ensemble (`bool`, defaults to False):
                 Whether to do ensembling. Model must be stored in format {model_name}_{special_tokens_fix}.
                 Ex: `roberta_1.th`
->>>>>>> f3c29968
             min_error_probability (`float`, defaults to `0.0`):
                 Minimum probability for each action to apply.
             confidence (`float`, defaults to `0.0`):
@@ -87,11 +80,8 @@
             punc_dict (List[str], defaults to `{':', ".", ",", "?"}`):
                 List of punctuations.
         """
-<<<<<<< HEAD
         if isinstance(model_paths, str):
             model_paths = [model_paths]
-=======
->>>>>>> f3c29968
         self.model_weights = list(map(float, weights)) if weights else [1] * len(model_paths)
         self.device = (
             torch.device("cuda" if torch.cuda.is_available() else "cpu") if device is None else torch.device(device)
